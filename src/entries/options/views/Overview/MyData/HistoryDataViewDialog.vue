--- conflicted
+++ resolved
@@ -24,18 +24,6 @@
 
 const siteHistoryData = ref<IShowUserInfo[]>([]);
 const tableHeader = [
-<<<<<<< HEAD
-  { title: "日期", key: "date", align: "center" },
-  { title: "用户名", key: "name", align: "center", sortable: false },
-  { title: "等级", key: "levelName", align: "start", sortable: false },
-  { title: "数据量", key: "uploaded", align: "end", sortable: false },
-  { title: "分享率", key: "ratio", align: "end", sortable: false },
-  { title: "做种数", key: "seeding", align: "end", sortable: false },
-  { title: "做种体积", key: "seedingSize", align: "end", sortable: false },
-  { title: "魔力/积分", key: "bonus", align: "end", sortable: false },
-  { title: "操作", key: "action", align: "center", width: 90, sortable: false },
-] as const;
-=======
   { title: t("common.date"), key: "date", align: "center" },
   { title: t("MyData.table.username"), key: "name", align: "center", sortable: false },
   { title: t("MyData.table.levelName"), key: "levelName", align: "start", sortable: false },
@@ -46,7 +34,6 @@
   { title: t("MyData.table.bonus"), key: "bonus", align: "end", sortable: false },
   { title: t("common.action"), key: "action", align: "center", width: 90, sortable: false },
 ];
->>>>>>> aa2ad1e9
 
 function loadSiteHistoryData(siteId: TSiteID) {
   sendMessage("getSiteUserInfo", siteId).then((data) => {
